/*
The contents of this file are subject to the Common Public Attribution License
Version 1.0 (the "License"); you may not use this file except in compliance with
the License. You may obtain a copy of the License at
http://www.projity.com/license . The License is based on the Mozilla Public
License Version 1.1 but Sections 14 and 15 have been added to cover use of
software over a computer network and provide for limited attribution for the
Original Developer. In addition, Exhibit A has been modified to be consistent
with Exhibit B.

Software distributed under the License is distributed on an "AS IS" basis,
WITHOUT WARRANTY OF ANY KIND, either express or implied. See the License for the
specific language governing rights and limitations under the License. The
Original Code is OpenProj. The Original Developer is the Initial Developer and
is Projity, Inc. All portions of the code written by Projity are Copyright (c)
2006, 2007. All Rights Reserved. Contributors Projity, Inc.

Alternatively, the contents of this file may be used under the terms of the
Projity End-User License Agreeement (the Projity License), in which case the
provisions of the Projity License are applicable instead of those above. If you
wish to allow use of your version of this file only under the terms of the
Projity License and not to allow others to use your version of this file under
the CPAL, indicate your decision by deleting the provisions above and replace
them with the notice and other provisions required by the Projity  License. If
you do not delete the provisions above, a recipient may use your version of this
file under either the CPAL or the Projity License.

[NOTE: The text of this license may differ slightly from the text of the notices
in Exhibits A and B of the license at http://www.projity.com/license. You should
use the latest text at http://www.projity.com/license for your modifications.
You may not remove this license text from the source files.]

Attribution Information: Attribution Copyright Notice: Copyright  2006, 2007
Projity, Inc. Attribution Phrase (not exceeding 10 words): Powered by OpenProj,
an open source solution from Projity. Attribution URL: http://www.projity.com
Graphic Image as provided in the Covered Code as file:  openproj_logo.png with
alternatives listed on http://www.projity.com/logo

Display of Attribution Information is required in Larger Works which are defined
in the CPAL as a work which combines Covered Code or portions thereof with code
not governed by the terms of the CPAL. However, in addition to the other notice
obligations, all copies of the Covered Code in Executable and Source Code form
distributed must, as a form of attribution of the original author, include on
each user interface screen the "OpenProj" logo visible to all users.  The
OpenProj logo should be located horizontally aligned with the menu bar and left
justified on the top left of the screen adjacent to the File menu.  The logo
must be at least 100 x 25 pixels.  When users click on the "OpenProj" logo it
must direct them back to http://www.projity.com.
*/
package org.openproj.util;

import groovy.lang.GroovyClassLoader;

import java.io.BufferedReader;
import java.io.InputStream;
import java.io.InputStreamReader;
import java.net.URL;
import java.net.URLEncoder;
import java.text.MessageFormat;
import java.util.Locale;
import java.util.TimeZone;
import java.util.prefs.Preferences;

import javax.swing.SwingUtilities;

import com.projity.strings.Messages;
import com.projity.util.Alert;
import com.projity.util.BrowserControl;
import com.projity.util.VersionUtils;

/*
 * Format:
 * version: series of integers separated by dots
 * name: string
 *
 * %UpdateChecker
 * <groovy formula>
 */
public class UpdateChecker {
	private static final int UPDATE_CHECKER_VERSION=1;
	private static final String updateAddress = "http://projectlibre.org/versions-"+UPDATE_CHECKER_VERSION; //claur openproj.org version not working any more
	private static final String downloadAddress = "http://sourceforge.net/projects/projectlibre/files/latest/download";
	private static void checkForUpdate() {
<<<<<<< HEAD
	      if (!Preferences.userNodeForPackage(UpdateChecker.class).getBoolean("checkForUpdates", true) ) {
	    	  return;
	      }

=======
		if (! Preferences.userNodeForPackage(UpdateChecker.class).getBoolean("checkForUpdates", true) ) {
			return;
		}
>>>>>>> 71f53807
		String thisVersion = VersionUtils.getVersion();//Messages.getString("Release.version");
		if (thisVersion==null) thisVersion="0";
		URL url;
		try {
//			System.out.println("Encoded: "+URLEncoder.encode(System.getProperty("java.vendor"),"UTF-8"));
//			System.exit(1);
			//identify installed version, locale, jvm , to know if an update is available
			url = new URL(updateAddress+
					"?version="+URLEncoder.encode(thisVersion==null?"0":thisVersion,"UTF-8")+
					"&locale="+URLEncoder.encode(Locale.getDefault().toString(),"UTF-8")+
					"&timeZone="+URLEncoder.encode(TimeZone.getDefault().getID().toString(),"UTF-8")+
					"&osName="+URLEncoder.encode(System.getProperty("os.name"),"UTF-8")+
					"&osVersion="+URLEncoder.encode(System.getProperty("os.version"),"UTF-8")+
					"&osArch="+URLEncoder.encode(System.getProperty("os.arch"),"UTF-8")+
					"&javaVersion="+URLEncoder.encode(System.getProperty("java.version"),"UTF-8")+
					"&javaVendor="+URLEncoder.encode(System.getProperty("java.vendor"),"UTF-8")+
					"&validation="+URLEncoder.encode(System.getProperty("projectlibre.validation","0"),"UTF-8")+
					"&runNumber="+URLEncoder.encode(System.getProperty("projectlibre.runNumber","0"),"UTF-8")+
					"&firstRun="+URLEncoder.encode(System.getProperty("projectlibre.firstRun","0"),"UTF-8")+
					"&openprojRunNumber="+URLEncoder.encode(System.getProperty("projectlibre.openprojRunNumber","0"),"UTF-8")+
					"&openprojFirstRun="+URLEncoder.encode(System.getProperty("projectlibre.openprojFirstRun","0"),"UTF-8")+
					"&email="+URLEncoder.encode(System.getProperty("projectlibre.userEmail","0"),"UTF-8")
					); //$NON-NLS-1$
			InputStream stream=  url.openStream();
			BufferedReader in = new BufferedReader(
					new InputStreamReader(
					stream));
			String latestVersion = in.readLine();
			if (thisVersion==null){
				in.close();
				return;
			}
			UpdateCheckerFormula f=new UpdateCheckerFormula();
			if (f.mainCompare(thisVersion, latestVersion)>=0){
				in.close();
				return;
			}
			if (f.mainCompare(Preferences.userNodeForPackage(UpdateChecker.class).get("lastVersionChecked","-1"),latestVersion)>=0){
				int runNumber = Preferences.userNodeForPackage(Class.forName("com.projity.main.Main")).getInt("projectlibreRunNumber",0);
				int showEvery = Integer.parseInt(Messages.getString("UpdateDialog.showEvery"));
				int showEveryStagger = Integer.parseInt(Messages.getString("UpdateDialog.showEveryStagger"));
				if ((runNumber-showEveryStagger)%showEvery != 0) {
					in.close();
					return; //already asked
				}
			}

			String latestName = in.readLine();

			StringBuffer formulaDef=new StringBuffer();
			String s=null;
			while ((s=in.readLine())!=null ){
				if(s.trim().toUpperCase().equals("%UPDATECHECKER")) break;
			}
			if (s!=null){
				while ((s=in.readLine())!=null){
					formulaDef.append(s).append('\n');
				}
			}
			in.close();

			UpdateCheckerFormula formula=getFormula(formulaDef.toString().trim());
			if (formula.mainCompare(thisVersion, latestVersion) < 0){
				final String message = MessageFormat.format(Messages.getString("Text.newVersion"), new Object[] {latestVersion,thisVersion});
				Preferences.userNodeForPackage(UpdateChecker.class).put("lastVersionChecked",latestVersion);
				SwingUtilities.invokeLater(new Runnable() {
					public void run() {
						if (Alert.okCancel(message))
							BrowserControl.displayURL(downloadAddress);
					}});
			}

		} catch (Exception e) {
			//e.printStackTrace();
		}
	}



	private static UpdateCheckerFormula getFormula(String formulaDef){
	    if (formulaDef.length()==0) return new UpdateCheckerFormula();
	    StringBuffer classText=new StringBuffer();
	    classText.append("package org.openproj.util;\n");
	    classText.append("public class UpdateCheckerFormulaImpl extends UpdateCheckerFormula{\n");
	    classText.append("\tpublic int mainCompare(String currentVersion,String latestVersion){\n");
	    classText.append("\t\t").append(formulaDef).append('\n');
	    classText.append("\t}\n");
	    classText.append("}\n");
	    GroovyClassLoader loader = new GroovyClassLoader(UpdateChecker.class.getClassLoader());
		try {
			Class groovyClass = loader.parseClass(classText.toString()); //TODO this his horribly slow (~500ms)  Can we parse all at once or can we do this lazily or initialize in another thread?
			return (UpdateCheckerFormula)groovyClass.newInstance();
		} catch (Exception e) {
			return new UpdateCheckerFormula();
		}
	}


//	double start=1.20E12;
//	double end=1.21E12;
//	double maxdays=5.0;
//	long ref=1208993169371L;
//	double day=86400000.0;
//	double dcount=((double)(System.currentTimeMillis()-ref))/day+1;
//	double t=end-dcount/maxdays*(end-start);
//	double v=0.0;
//	try{
//		v=Double.parseDouble(System.getProperty("openproj.validation","0.0"));
//	}catch (Exception e) {}
//	if (v<start) v=start;
//	double r=t-v;
//	System.out.println("New version: "+r/day);
//	System.out.println(r<=0?-1:1);




	public static void checkForUpdateInBackground() {
		new Thread(new Runnable() {
			public void run() {
				checkForUpdate();
			}}).start();
	}

}<|MERGE_RESOLUTION|>--- conflicted
+++ resolved
@@ -81,16 +81,9 @@
 	private static final String updateAddress = "http://projectlibre.org/versions-"+UPDATE_CHECKER_VERSION; //claur openproj.org version not working any more
 	private static final String downloadAddress = "http://sourceforge.net/projects/projectlibre/files/latest/download";
 	private static void checkForUpdate() {
-<<<<<<< HEAD
-	      if (!Preferences.userNodeForPackage(UpdateChecker.class).getBoolean("checkForUpdates", true) ) {
-	    	  return;
-	      }
-
-=======
 		if (! Preferences.userNodeForPackage(UpdateChecker.class).getBoolean("checkForUpdates", true) ) {
 			return;
 		}
->>>>>>> 71f53807
 		String thisVersion = VersionUtils.getVersion();//Messages.getString("Release.version");
 		if (thisVersion==null) thisVersion="0";
 		URL url;
